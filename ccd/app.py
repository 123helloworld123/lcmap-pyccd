--- conflicted
+++ resolved
@@ -60,12 +60,7 @@
 # configure the
 # logging system below.
 # iso8601 date format
-<<<<<<< HEAD
-#__format = '%(asctime)s %(module)s::%(funcName)-20s - %(message)s'
-__format = '%(asctime)s.%(msecs)03d %(module)s::%(funcName)-20s - %(message)s'
-=======
 __format = '%(asctime)s %(module)-10s::%(funcName)-20s - [%(lineno)-3d]%(message)s'
->>>>>>> 55a80c64
 logging.basicConfig(stream=sys.stdout,
                     level=logging.DEBUG,
                     format=__format,

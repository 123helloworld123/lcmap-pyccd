"""Functions and classes used by the change detection procedures

This includes things such as a calculating RMSE, bounds checking,
and other methods that are used outside of the main detection loop

This allows for a layer of abstraction, where the individual loop procedures can
be looked at from a higher level
"""

import numpy as np

from ccd import app
from ccd.models import tmask, lasso
from ccd.math_utils import euclidean_norm, euclidean_norm_sq, calculate_variogram

log = app.logging.getLogger(__name__)
defaults = app.defaults


def stable(observations, models, dates, variogram,
           t_cg=defaults.CHANGE_THRESHOLD,
           detection_bands=defaults.DETECTION_BANDS):
    """Determine if we have a stable model to start building with

    Args:
        observations: spectral observations
        models: current representative models
        dates: date values that is covered by the models
        t_cg: change threshold

    Returns: Boolean on whether stable or not
    """
    check_vals = []
    for idx in detection_bands:
        rmse_norm = max(variogram[idx], models[idx].rmse)
        slope = models[idx].fitted_model.coef_[0] * (dates[-1] - dates[0])

        check_val = (abs(slope) + abs(models[idx].residual[0]) +
                     abs(models[idx].residual[-1])) / rmse_norm

        check_vals.append(check_val)

    euc_norm = euclidean_norm_sq(check_vals)
    log.debug('Stability norm: %s, Check against: %s', euc_norm, t_cg)

    return euc_norm < t_cg


def change_magnitude(median_resids, models, variogram,
                     detection_bands=defaults.DETECTION_BANDS,
                     comparison_rmse=None):
    """
    Calculate the magnitude of change of a single point in time across
    all the spectra

    Args:
        observations: spectral observations
        models: named tuple with the scipy model, rmse, and residuals
        dates: ordinal dates associated with the observations
        detection_bands: spectral band index values that are used
            for detecting change

    Returns:
        1-d ndarray of values representing change magnitudes across all bands
    """
    if comparison_rmse:
        rmse = [max(comparison_rmse[idx], variogram[idx])
                for idx in range(variogram.shape[0])]
    else:
        rmse = [max(models[idx].rmse, variogram[idx])
                for idx in range(variogram.shape[0])]

    magnitudes = [median_resids[idx] / rmse[idx]
                  for idx in detection_bands]

    change_mag = euclidean_norm_sq(magnitudes)

    log.debug('Magnitude of change: %s', change_mag)

    return change_mag


def median_residual(dates, observations, model):
    """
    Calculate the median residual for each band

    Args:
        dates: ordinal dates associated with the observations
        observations: spectral observations
        model: named tuple with the scipy model, rmse, and residuals

    Returns:
        1-d ndarray of residuals
    """
    return np.median(observations - lasso.predict(model, dates))


def detect_change(magnitudes, change_threshold=defaults.CHANGE_THRESHOLD):
    """
    Convenience function to check if the minimum magnitude surpasses the
    threshold required to determine if it is change

    Args:
        magnitudes: magnitude values across the spectral bands
        change_threshold: threshold value to determine if change has occurred

    Returns:
        bool: True if change has been detected, else False
    """
    return np.min(magnitudes) > change_threshold


def detect_outlier(magnitude, outlier_threshold=defaults.OUTLIER_THRESHOLD):
    """
    Convenience function to check if any of the magnitudes surpass the
    threshold to mark this date as being an outlier

    This is used to mask out values from current or future processing

    Args:
        magnitude: float, magnitude of change at a given moment in time
        outlier_threshold: threshold value

    Returns:
        bool: True if these spectral values should be omitted
    """
    return magnitude > outlier_threshold


def find_time_index(dates, window, meow_size=defaults.MEOW_SIZE, day_delta=defaults.DAY_DELTA):
    """Find index in times at least one year from time at meow_ix.
    Args:
        dates: list of ordinal day numbers relative to some epoch,
            the particular epoch does not matter.
        window: index into times, used to get day number for comparing
            times for
        meow_size: relative number of observations after meow_ix to
            begin searching for a time index
        day_delta: number of days required for a years worth of data,
            defined to be 365
    Returns:
        integer: array index of time at least one year from meow_ix,
            or None if it can't be found.
    """

    # If the last time is less than a year, then iterating through
    # times to find an index is futile.
    if not enough_time(dates, day_delta=day_delta):
        log.debug('Insufficient time: %s', dates[-1] - dates[0])
        return None

    if window.stop:
        end_ix = window.stop
    else:
        end_ix = window.start + meow_size

    # This seems pretty naive, if you can think of something more
    # performant and elegant, have at it!
    while end_ix < dates.shape[0] - meow_size:
        if (dates[end_ix]-dates[window.start]) >= day_delta:
            break
        else:
            end_ix += 1

    log.debug('Sufficient time from times[{0}..{1}] (day #{2} to #{3})'
              .format(window.start, end_ix, dates[window.start], dates[end_ix]))

    return end_ix


def enough_samples(dates, meow_size=defaults.MEOW_SIZE):
    """Change detection requires a minimum number of samples (as specified
    by meow size).

    This function improves readability of logic that performs this check.

    Args:
        dates: list of ordinal day numbers relative to some epoch,
            the particular epoch does not matter.
        window: slice object representing the indices that we want to look at

    Returns:
        bool: True if times contains enough samples
        False otherwise.
    """
    return len(dates) >= meow_size


def enough_time(dates, day_delta=defaults.DAY_DELTA):
    """Change detection requires a minimum amount of time (as specified by
    day_delta).

    This function, like `enough_samples` improves readability of logic
    that performs this check.

    Args:
        dates: list of ordinal day numbers relative to some epoch,
            the particular epoch does not matter.
        window: slice object representing the indices that we want to look at
        day_delta: minimum difference between time at meow_ix and most
            recent observation.

    Returns:
        list: True if the represented time span is greater than day_delta
    """
    return (dates[-1] - dates[0]) >= day_delta


def determine_num_coefs(dates,
                        min_coef=defaults.COEFFICIENT_MIN,
                        mid_coef=defaults.COEFFICIENT_MID,
                        max_coef=defaults.COEFFICIENT_MAX,
                        num_obs_factor=defaults.NUM_OBS_FACTOR):
    """
    Determine the number of coefficients to use for the main fit procedure

    This is based mostly on the amount of time (in ordinal days) that is being
    going to be covered by the model

    This is referred to as df (degrees of freedom) in the model section

    Args:
        dates: 1-d array of representative ordinal dates
        min_coef: minimum number of coefficients
        mid_coef: mid number of coefficients
        max_coef: maximum number of coefficients
        num_obs_factor: used to scale the time span

    Returns:

    """
    span = dates.shape[0] / num_obs_factor

    if span < mid_coef:
        return min_coef
    elif span < max_coef:
        return mid_coef
    else:
        return max_coef


def update_processing_mask(mask, index):
    """
    Update the persistent processing mask

    This method will create a new view object as to avoid mutability issues

    Args:
        mask: 1-d boolean ndarray, current mask being used
        indexes: int/list/tuple of index(es) to be excluded from processing

    Returns:
        1-d boolean ndarry
    """
    m = mask[:]
    m[index] = 0
    return m


def initialize(dates, observations, fitter_fn, model_window,
               meow_size, peek_size, processing_mask, variogram,
               day_delta=defaults.DAY_DELTA):
    """Determine the window indices, models, and errors for observations.

    Args:
        dates: list of ordinal day numbers relative to some epoch,
            the particular epoch does not matter.
        observations: spectral values, list of spectra -> values
        fitter_fn: function used for the regression portion of the algorithm
        model_window: start index of time/observation window
        meow_size: offset from meow_ix, determines initial window size
        processing_mask: 1-d boolean array identifying which values to consider for processing
        day_delta: minimum difference between time at meow_ix and most
            recent observation

    Returns:
        slice object representing the start and end of a stable time segment to start with
    """
    period = dates[processing_mask]
    spectral_obs = observations[:, processing_mask]

    log.debug('Initial %s', model_window)
    models = None
    while model_window.stop <= period.shape[0] - peek_size:
        # Finding a sufficient window of time needs to run
        # each iteration because the starting point
        # will increment if the model isn't stable, incrementing
        # the window stop in lock-step does not guarantee a 1-year+
        # time-range.
        stop = find_time_index(dates, model_window, meow_size)
        model_window = slice(model_window.start, stop)
        log.debug('Checking window: %s', model_window)

        # Subset the data based on the current model window
        # model_period = period[model_window]
        # model_spectral = spectral_obs[:, model_window]

        # Count outliers in the window, if there are too many outliers then
        # try again. It is important to note that the outliers caught here
        # are only temporary, only used in this initialization step.
        tmask_outliers = tmask.tmask(period[model_window],
                                     spectral_obs[:, model_window], variogram)

        log.debug('Number of Tmask outliers found: %s', np.sum(tmask_outliers))
        model_period = period[model_window][~tmask_outliers]
        model_spectral = spectral_obs[:, model_window][:, ~tmask_outliers]

        # Make sure we still have enough observations and enough time
        if (not enough_time(model_period, day_delta)
            or not enough_samples(model_period)):

            log.debug('Insufficient time or observations after Tmask, '
                      'extending model window')

            model_window = slice(model_window.start, model_window.stop + 1)
            continue

        # Each spectra, although analyzed independently, all share
        # a common time-frame. Consequently, it doesn't make sense
        # to analyze one spectrum in it's entirety.
        models = [fitter_fn(model_period, spectrum)
                  for spectrum in model_spectral]
        log.debug('Generating models to check for stability')

        # If a model is not stable, then it is possible that a disturbance
        # exists somewhere in the observation window. The window shifts
        # forward in time, and begins initialization again.
        if not stable(model_spectral, models, model_period, variogram):
            model_window = slice(model_window.start + 1, model_window.stop + 1)
            log.debug('Unstable model, shift window to: %s', model_window)
            continue
        else:
            log.debug('Stable start found: %s', model_window)
            break

    return model_window, models


def build(dates, observations, model_window, peek_size, fitter_fn,
          processing_mask, variogram, detection_bands=defaults.DETECTION_BANDS):
    """Increase observation window until change is detected or
    we are out of observations

    Args:
        dates: list of ordinal day numbers relative to some epoch,
            the particular epoch does not matter.
        observations: spectral values, list of spectra -> values
        model_window: span of indices that is represented in the current
            process
        peek_size: look ahead for detecting change
        fitter_fn: function used to model observations
        processing_mask: 1-d boolean array identifying which values to consider for processing
        detection_bands: spectral band indicies that are used in the detect change portion

    Returns:
        tuple: end index, models, and change magnitude.
    """
    # Step 2: BUILD.
    # The second step is to update a model until observations that do not
    # fit the model are found.
    log.debug('Change detection started for: %s', model_window)

    # if model_window.stop is None:
    #     log.debug("failed, end_ix is None... initialize must have failed")
    #     return model_window, None, None
    # if (model_window.stop + peek_size) > dates.shape[0]:
    #     log.debug('Failed, end_index+peek_size {0}+{1} '
    #               'exceed available data ({2})'
    #               .format(model_window.stop, peek_size, dates.shape[0]))
    #     return model_window, None, None

    time_span = 0
    outliers = []
    fit_window = model_window

    models = None
    median_resids = None
    change = 0
    period = dates[processing_mask]
    spectral_obs = observations[:, processing_mask]

    while (model_window.stop + peek_size) < period.shape[0]:
        num_coefs = determine_num_coefs(period[model_window])
        tmpcg_rmse = []
        peek_window = slice(model_window.stop, model_window.stop + peek_size)
        log.debug('Detecting change for %s', peek_window)

        # The models generated during initialization cannot be used as they
        # have values that could've been masked by Tmask. Models are
        # additionally only updated during certain time frames, in this case
        # if we have < than 24 data points
        if not time_span or model_window.stop - model_window.start < 24:
            log.debug('Retrain models, less than 24 samples')
            models = [fitter_fn(period[fit_window], spectrum, num_coefs)
                      for spectrum in spectral_obs[:, fit_window]]

            time_span = period[model_window.stop] - period[model_window.start]

            median_resids = [median_residual(period[peek_window],
                                                  spectral_obs[idx, peek_window],
                                                  models[idx])
                                  for idx in range(observations.shape[0])]

            magnitude = change_magnitude(median_resids, models, variogram)

        # More than 24 points
        else:
            # TODO FIX ME! Need a retrain decision method to determine if we
            # should retrain a model or not
            if period[model_window.stop] - period[model_window.start] >= 1.33 * period[fit_window.stop] - period[fit_window.start]:
                log.debug('Retrain models, greater than 24 samples')
                fit_window.stop = model_window.stop

                models = [fitter_fn(period[fit_window], spectrum, num_coefs)
                          for spectrum in spectral_obs[:, fit_window]]

            # We need the last 24 residual values that were generated during
            # the model building step. These are temporally the closest values
            # that will be associated with value that is under scrutiny
            # TODO Make better! and paramaterize
            for model in models:
                tmp_rmse = euclidean_norm(model.residual[24:])
                tmp_rmse /= 4
                tmpcg_rmse.append(tmp_rmse)

            median_resids = [median_residual(period[peek_window],
                                                  spectral_obs[idx, peek_window],
                                                  models[idx])
                                  for idx in range(observations.shape[0])]

            magnitude = change_magnitude(median_resids, models, variogram,
                                         comparison_rmse=tmpcg_rmse)

        if detect_change(magnitude):
            # change was detected, return to parent method
            change = 1
            break
        elif detect_outlier(magnitude):
            # keep track of any outliers as they will be excluded from future
            # processing steps
            outliers.append(peek_window.start)
            processing_mask = update_processing_mask(processing_mask,
                                                     peek_window.start)

        model_window = slice(model_window.start, model_window.stop + 1)
        period = dates[processing_mask]
        spectral_obs = observations[:, processing_mask]

    return model_window, models, median_resids, change, outliers


def lookback(dates, observations, model_window, peek_size, models,
             previous_break, processing_mask, variogram):
    """
    Special case when there is a gap between the start of a time series model
    and the previous model break point, this can include values that were
    excluded during the initialization step

    Args:
        dates: list of ordinal days
        observations: spectral values across bands
        model_window: current window of values that is being considered
        peek_size: number of values to look at
        models: currently fitted models for the model_window
        previous_break: index value of the previous break point, or the start
            of the time series if there wasn't one
        processing_mask: index values that are currently being masked out from
            processing

    Returns:
        slice: window of indices to be used
        array: indices of data that have been flagged as outliers
    """
    log.debug('Previous break: %s model window: %s', previous_break, model_window)

    period = dates[processing_mask]
    spectral_obs = observations[:, processing_mask]

    outlier_indices = []
    for idx in range(model_window.start - 1, previous_break - 1, -1):
        if model_window.start - previous_break > peek_size:
            peek_window = slice(model_window.start - previous_break, model_window.start)
        elif model_window.start - peek_size < 0:
            peek_window = slice(0, model_window.start)
        else:
<<<<<<< HEAD
            log.debug("errors above threshold - change detected {0}..{1}+{2}".format(meow_ix, end_ix, peek_size))
=======
            peek_window = slice(model_window.start - peek_size, model_window.start)

        log.debug('Considering index: %s using peek window: %s',
                  idx, peek_window)

        median_differences = [median_residual(period[peek_window],
                                              spectral_obs[idx, peek_window],
                                              models[idx])
                              for idx in range(observations.shape[0])]

        magnitude = change_magnitude(median_differences, models, variogram)

        if detect_change(magnitude):
            log.debug('Change detected for index: %s', idx)
            # change was detected, return to parent method
>>>>>>> 55a80c64
            break
        elif detect_outlier(magnitude):
            log.debug('Outlier detected for index: %s', idx)
            # keep track of any outliers as they will be excluded from future
            # processing steps
            outlier_indices.append(idx)
            continue

        log.debug('Including index: %s', idx)

        # TODO verify how an outlier should affect the starting point
        model_window = slice(idx, model_window.stop)

    return model_window, outlier_indices


def catch(dates, observations, peek_size, fitter_fn,
          processing_mask, variogram, start_ix):
    """
    Handle the tail end of the time series change model process.

    Args:
        results:

    Returns:

    """
    period = dates[processing_mask]
    spectral_obs = observations[:, processing_mask]

    model_window = slice(start_ix, dates.shape[0])

    # Subset the data based on the model window
    model_period = period[model_window]
    model_spectral = spectral_obs[:, model_window]

    # Count outliers in the window, if there are too many outliers then
    # try again. It is important to note that the outliers caught here
    # are only temporary, only used in this initialization step.
    outliers = tmask.tmask(model_period, model_spectral, variogram)

    models = [fitter_fn(model_period[~outliers], spectrum)
              for spectrum in model_spectral[:, ~outliers]]

    return models, np.where(outliers)


<<<<<<< HEAD
    log.debug("build change model - time: {0}, obs: {1}, {2}, \
               meow_size: {3}, peek_size: {4}".format(
              times.shape, observations.shape,
              fitter_fn, meow_size, peek_size))

    # Accumulator for models. This is a list of lists; each top-level list
    # corresponds to a particular spectra.
    results = ()

    # The starting point for initialization. Used to as reference point for
    # taking a range of times and spectral values.
    meow_ix = 0

    # calculate the adjusted RMSE
    # Is this correct?
    # np.median(np.abs(np.diff(observations, n=1, axis=1)), axis=1)
    # ...or is this correct?
    adjusted_rmse = np.median(np.absolute(observations), 1) * app.T_CONST

    # pre-calculate coefficient matrix for all time values; this calculation
    # needs to be performed only once, but the lasso and tmask matrices are
    # different.
    model_matrix = lasso.coefficient_matrix(times)
    tmask_matrix = tmask.robust_fit_coefficient_matrix(times)

    # Only build models as long as sufficient data exists. The observation
    # window starts at meow_ix and is fixed until the change model no longer
    # fits new observations, i.e. a change is detected. The meow_ix updated
    # at the end of each iteration using an end index, so it is possible
    # it will become None.
    while (meow_ix is not None) and (meow_ix+meow_size) <= len(times):

        # Step 1: Initialize -- find an initial stable time-frame.
        log.debug("initialize change model")
        meow_ix, end_ix, models, errors_ = initialize(times, observations,
                                                      fitter_fn, model_matrix,
                                                      tmask_matrix,
                                                      meow_ix, meow_size,
                                                      adjusted_rmse)

        # Step 2: Extension -- expand time-frame until a change is detected.
        log.debug("extend change model")
        end_ix, models, magnitudes_ = extend(times, observations, model_matrix,
                                             meow_ix, end_ix, peek_size,
                                             fitter_fn, models)

        # After initialization and extension, the change models for each
        # spectra are complete for a period of time. If meow_ix and end_ix
        # are not present, then not enough observations exist for a useful
        # model to be produced, so nothing is appened to results.
        if (meow_ix is not None) and (end_ix is not None):
            result = (times[meow_ix], times[end_ix],
                      models, errors_, magnitudes_)
            results += (result,)

        log.debug("accumulate results, {} so far".format(len(results)))
        # Step 4: Iterate. The meow_ix is moved to the end of the current
        # timeframe and a new model is generated. It is possible for end_ix
        # to be None, in which case iteration stops.
        meow_ix = end_ix

    log.debug("change detection complete")
    return results
=======
# def fit_spectral_model(dates, observations, fitter_fn,
#                        fit_window, peek_window):
#
#     models = [fitter_fn(dates[fit_window], spectrum)
#               for spectrum
#               in observations[:, fit_window]]
#
#     magnitudes_ = change_magnitudes(
#         dates[processing_mask][start_ix:model_window.start],
#         observations[processing_mask][start_ix:model_window.start],
#         models_tmp)
>>>>>>> 55a80c64
<|MERGE_RESOLUTION|>--- conflicted
+++ resolved
@@ -483,9 +483,6 @@
         elif model_window.start - peek_size < 0:
             peek_window = slice(0, model_window.start)
         else:
-<<<<<<< HEAD
-            log.debug("errors above threshold - change detected {0}..{1}+{2}".format(meow_ix, end_ix, peek_size))
-=======
             peek_window = slice(model_window.start - peek_size, model_window.start)
 
         log.debug('Considering index: %s using peek window: %s',
@@ -501,7 +498,6 @@
         if detect_change(magnitude):
             log.debug('Change detected for index: %s', idx)
             # change was detected, return to parent method
->>>>>>> 55a80c64
             break
         elif detect_outlier(magnitude):
             log.debug('Outlier detected for index: %s', idx)
@@ -549,71 +545,6 @@
     return models, np.where(outliers)
 
 
-<<<<<<< HEAD
-    log.debug("build change model - time: {0}, obs: {1}, {2}, \
-               meow_size: {3}, peek_size: {4}".format(
-              times.shape, observations.shape,
-              fitter_fn, meow_size, peek_size))
-
-    # Accumulator for models. This is a list of lists; each top-level list
-    # corresponds to a particular spectra.
-    results = ()
-
-    # The starting point for initialization. Used to as reference point for
-    # taking a range of times and spectral values.
-    meow_ix = 0
-
-    # calculate the adjusted RMSE
-    # Is this correct?
-    # np.median(np.abs(np.diff(observations, n=1, axis=1)), axis=1)
-    # ...or is this correct?
-    adjusted_rmse = np.median(np.absolute(observations), 1) * app.T_CONST
-
-    # pre-calculate coefficient matrix for all time values; this calculation
-    # needs to be performed only once, but the lasso and tmask matrices are
-    # different.
-    model_matrix = lasso.coefficient_matrix(times)
-    tmask_matrix = tmask.robust_fit_coefficient_matrix(times)
-
-    # Only build models as long as sufficient data exists. The observation
-    # window starts at meow_ix and is fixed until the change model no longer
-    # fits new observations, i.e. a change is detected. The meow_ix updated
-    # at the end of each iteration using an end index, so it is possible
-    # it will become None.
-    while (meow_ix is not None) and (meow_ix+meow_size) <= len(times):
-
-        # Step 1: Initialize -- find an initial stable time-frame.
-        log.debug("initialize change model")
-        meow_ix, end_ix, models, errors_ = initialize(times, observations,
-                                                      fitter_fn, model_matrix,
-                                                      tmask_matrix,
-                                                      meow_ix, meow_size,
-                                                      adjusted_rmse)
-
-        # Step 2: Extension -- expand time-frame until a change is detected.
-        log.debug("extend change model")
-        end_ix, models, magnitudes_ = extend(times, observations, model_matrix,
-                                             meow_ix, end_ix, peek_size,
-                                             fitter_fn, models)
-
-        # After initialization and extension, the change models for each
-        # spectra are complete for a period of time. If meow_ix and end_ix
-        # are not present, then not enough observations exist for a useful
-        # model to be produced, so nothing is appened to results.
-        if (meow_ix is not None) and (end_ix is not None):
-            result = (times[meow_ix], times[end_ix],
-                      models, errors_, magnitudes_)
-            results += (result,)
-
-        log.debug("accumulate results, {} so far".format(len(results)))
-        # Step 4: Iterate. The meow_ix is moved to the end of the current
-        # timeframe and a new model is generated. It is possible for end_ix
-        # to be None, in which case iteration stops.
-        meow_ix = end_ix
-
-    log.debug("change detection complete")
-    return results
-=======
 # def fit_spectral_model(dates, observations, fitter_fn,
 #                        fit_window, peek_window):
 #
@@ -625,4 +556,3 @@
 #         dates[processing_mask][start_ix:model_window.start],
 #         observations[processing_mask][start_ix:model_window.start],
 #         models_tmp)
->>>>>>> 55a80c64

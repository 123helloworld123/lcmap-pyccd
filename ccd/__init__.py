import time

from ccd.procedures import fit_procedure as __determine_fit_procedure
import numpy as np
from ccd import app, math_utils, qa
import importlib
from .version import __version__
from .version import __algorithm__ as algorithm
from .version import __name

logger = app.logging.getLogger(__name)
proc_params = app.params


def attr_from_str(value):
    """Returns a reference to the full qualified function, attribute or class.

    Args:
        value = Fully qualified path (e.g. 'ccd.models.lasso.fitted_model')

    Returns:
        A reference to the target attribute (e.g. fitted_model)
    """
    module, target = value.rsplit('.', 1)
    try:
        obj = importlib.import_module(module)
        return getattr(obj, target)
    except (ImportError, AttributeError) as e:
        logger.debug(e)
        return None


def __attach_metadata(procedure_results, procedure):
    """
    Attach some information on the algorithm version, what procedure was used,
    and which inputs were used

    Returns:
        A dict representing the change detection results

    {algorithm: 'pyccd:x.x.x',
     processing_mask: (bool, bool, ...),
     procedure: string,
     change_models: [
         {start_day: int,
          end_day: int,
          break_day: int,
          observation_count: int,
          change_probability: float,
          curve_qa: int,
          blue:      {magnitude: float,
                     rmse: float,
                     coefficients: (float, float, ...),
                     intercept: float},
          green:    {magnitude: float,
                     rmse: float,
                     coefficients: (float, float, ...),
                     intercept: float},
          red:     {magnitude: float,
                     rmse: float,
                     coefficients: (float, float, ...),
                     intercept: float},
          nir:      {magnitude: float,
                     rmse: float,
                     coefficients: (float, float, ...),
                     intercept: float},
          swir1:    {magnitude: float,
                     rmse: float,
                     coefficients: (float, float, ...),
                     intercept: float},
          swir2:    {magnitude: float,
                     rmse: float,
                     coefficients: (float, float, ...),
                     intercept: float},
          thermal:  {magnitude: float,
                     rmse: float,
                     coefficients: (float, float, ...),
                     intercept: float}}
                    ]
    }
    """
    change_models, processing_mask = procedure_results

    return {'algorithm': algorithm,
            'processing_mask': processing_mask,
            'procedure': procedure.__name__,
            'change_models': change_models}


def __split_dates_spectra(matrix):
    """ Slice the dates and spectra from the matrix and return """
    return matrix[0], matrix[1:7]


def __sort_dates(dates):
    """ Sort the values chronologically """
    return np.argsort(dates)


def detect(dates, blues, greens, reds, nirs,
           swir1s, swir2s, thermals, quality,
           params=None):
    """Entry point call to detect change

    No filtering up-front as different procedures may do things
    differently

    Args:
        dates:    1d-array or list of ordinal date values
        blues:    1d-array or list of blue band values
        greens:   1d-array or list of green band values
        reds:     1d-array or list of red band values
        nirs:     1d-array or list of nir band values
        swir1s:   1d-array or list of swir1 band values
        swir2s:   1d-array or list of swir2 band values
        thermals: 1d-array or list of thermal band values
        quality:  1d-array or list of qa band values
        params: python dictionary to change module wide processing
            parameters

    Returns:
        Tuple of ccd.detections namedtuples
    """
    t1 = time.time()

<<<<<<< HEAD
    if params:
        app.update_params(params)
=======
    dates = np.asarray(dates)
    quality = np.asarray(quality)
>>>>>>> cf27f767

    spectra = np.stack((blues, greens,
                        reds, nirs, swir1s,
                        swir2s, thermals))

    indices = __sort_dates(dates)
    dates = dates[indices]
    spectra = spectra[:, indices]
    quality = quality[indices]

    # load the fitter_fn
    fitter_fn = attr_from_str(proc_params.FITTER_FN)

    if proc_params.QA_BITPACKED is True:
        quality = qa.unpackqa(quality)

    # Determine which procedure to use for the detection
    procedure = __determine_fit_procedure(quality)

    results = procedure(dates, spectra, fitter_fn, quality)
    logger.debug('Total time for algorithm: %s', time.time() - t1)

    # call detect and return results as the detections namedtuple
    return __attach_metadata(results, procedure)<|MERGE_RESOLUTION|>--- conflicted
+++ resolved
@@ -123,13 +123,11 @@
     """
     t1 = time.time()
 
-<<<<<<< HEAD
     if params:
         app.update_params(params)
-=======
+
     dates = np.asarray(dates)
     quality = np.asarray(quality)
->>>>>>> cf27f767
 
     spectra = np.stack((blues, greens,
                         reds, nirs, swir1s,

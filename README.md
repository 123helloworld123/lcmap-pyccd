--- conflicted
+++ resolved
@@ -10,7 +10,6 @@
 <class 'dict'>
 >>>
 >>> results
-<<<<<<< HEAD
 {algorithm: 'pyccd:x.x.x',
  processing_mask: (bool, bool, ...),
  procedure: string,
@@ -51,39 +50,7 @@
                   intercept: float}}
                  ]
 }
-=======
-(
-{algorithm:'pyccd:x.x.x'
- start_day:int,
- end_day:int,
- observation_count:int,
- red:      {magnitude:float,
-            rmse:float,
-            coefficients:(float, float, ...),
-            intercept:float},
- green:    {magnitude:float,
-            rmse:float,
-            coefficients:(float, float, ...),
-            intercept:float},
- blue:     {magnitude:float,
-            rmse:float,
-            coefficients:(float, float, ...),
-            intercept:float},
- nir:      {magnitude:float,
-            rmse:float,
-            coefficients:(float, float, ...),
-            intercept:float},
-swir1:    {magnitude:float,
-           rmse:float,
-           coefficients:(float, float, ...),
-           intercept:float},
-swir2:    {magnitude:float,
-           rmse:float,
-           coefficients:(float, float, ...),
-           intercept:float}
-},
-)
->>>>>>> a2b2b22f
+
 ```
 
 ## Installing
@@ -117,7 +84,6 @@
 ##### Clone the repo
 ```bash
 $ git clone https://github.com/usgs-eros/lcmap-pyccd.git
-<<<<<<< HEAD
 ```
 or if you have ssh keys set up in github:
 ```bash
@@ -128,8 +94,6 @@
 Install jupyter notebook.
 ```bash
 $ pip install -e .[dev]
-=======
->>>>>>> a2b2b22f
 ```
 
 ##### Install test dependencies
